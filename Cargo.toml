[package]
name = "bioyino"
<<<<<<< HEAD
version = "0.5.1"
=======
version = "0.6.0"
>>>>>>> 19a7f0a1
authors = ["Sergey Noskov aka Albibek <albibek@gmail.com>"]
description = "StatsD-compatible, high-performance, fault-tolerant metric aggregator"
edition = "2018"
build = "build.rs"

[profile.release]
lto = true
overflow-checks = false

[dependencies]
lazy_static="^1.1"
clap="^2.31"
failure="^0.1"
failure_derive="^0.1"
libc="^0.2"
num_cpus="^1.8"
futures="^0.1"
tokio="^0.1"
tokio-io="^0.1"
tokio-codec="^0.1"
bytes = { version = "^0.4", features = [ "serde" ] }
resolve="^0.2"
net2="^0.2"
combine="^3.8"
hyper="^0.12"
mime="^0.3"
serde="^1.0"
serde_derive="^1.0"
serde_json="^1.0"
slog="^2.4"
slog-term="^2.4"
slog-async="^2.3"
slog-scope="^4.0"
slog-stdlog="^4.0"
log="^0.4"
toml="^0.5"
ftoa = "^0.1"
capnp = "^0.10"
capnp-futures = "^0.10"
raft-tokio = { git = "https://github.com/Albibek/raft-tokio" }
rand = "^0.6"
rayon = "^1.0"
bioyino-metric = "^0.2"

[build-dependencies]
capnpc = "^0.10"
vergen = "3"<|MERGE_RESOLUTION|>--- conflicted
+++ resolved
@@ -1,10 +1,6 @@
 [package]
 name = "bioyino"
-<<<<<<< HEAD
-version = "0.5.1"
-=======
 version = "0.6.0"
->>>>>>> 19a7f0a1
 authors = ["Sergey Noskov aka Albibek <albibek@gmail.com>"]
 description = "StatsD-compatible, high-performance, fault-tolerant metric aggregator"
 edition = "2018"
