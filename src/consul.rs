use std::net::SocketAddr;
use std::time::{Duration, Instant};

use futures::future::{err, loop_fn, ok, Either, Future, IntoFuture, Loop};
use futures::Stream;
use hyper;
use hyper::header::{HeaderValue, CONTENT_LENGTH, CONTENT_TYPE};
use hyper::{Method, StatusCode};
use mime::WWW_FORM_URLENCODED;
use serde_json::{self, from_slice};
use slog::{debug, o, warn, Logger};
use tokio::timer::{self, Delay, Interval};

use failure_derive::Fail;
use serde_derive::Deserialize;

use crate::util::switch_leader;
use crate::{ConsensusState, CONSENSUS_STATE};

#[derive(Fail, Debug)]
pub enum ConsulError {
    #[fail(display = "session create error: {}", _0)]
    Session(String),

    #[fail(display = "server responded with bad status code '{}': {}", _0, _1)]
    HttpStatus(hyper::StatusCode, String),

    #[fail(display = "agent connection timed out")]
    ConnectionTimeout,

    #[fail(display = "Http error: {}", _0)]
    Http(#[cause] hyper::Error),

    #[fail(display = "Parsing response: {}", _0)]
    Parsing(#[cause] serde_json::Error),
    #[fail(display = "I/O error {}", _0)]
    Io(#[cause] ::std::io::Error),

    #[fail(display = "{}", _0)]
    Renew(String),

    #[fail(display = "creating timer: {}", _0)]
    Timer(timer::Error),
}

#[derive(Deserialize)]
struct ConsulSessionResponse {
    #[serde(rename = "ID")]
    id: String,
}

pub struct ConsulConsensus {
    log: Logger,
    agent: SocketAddr,
    key: String,
    session_ttl: Duration,
    renew_time: Duration,
    error_pause: Duration,
}

impl ConsulConsensus {
    pub fn new(log: &Logger, agent: SocketAddr, key: String) -> Self {
        Self {
            log: log.new(o!("source"=>"consensus")),
            agent,
            key,
            session_ttl: Duration::from_secs(7),
            renew_time: Duration::from_secs(1),
            error_pause: Duration::from_secs(1),
        }
    }

    pub fn set_key(&mut self, key: String) {
        self.key = key;
    }

    pub fn set_session_ttl(&mut self, ttl: Duration) {
        self.session_ttl = ttl;
    }

    pub fn set_renew_time(&mut self, ttl: Duration) {
        self.renew_time = ttl;
    }

    pub fn set_error_pause(&mut self, pause: Duration) {
        self.error_pause = pause;
    }
}

impl IntoFuture for ConsulConsensus {
    type Item = ();
    type Error = ConsulError;
    type Future = Box<dyn Future<Item = Self::Item, Error = Self::Error>>;

    fn into_future(self) -> Self::Future {
        let Self {
            log,
            agent,
            key,
            session_ttl,
            renew_time,
            error_pause,
        } = self;

        let renew_loop = loop_fn((), move |()| {
            let key = key.clone();
            let log = log.clone();
            let session = ConsulSession {
                log: log.new(o!("source"=>"consul-session")),
                agent,
                ttl: session_ttl,
            };

            let renewlog = log.clone();
            /*
            let session_retrier = BackoffRetryBuilder {
            delay: 1000,
            delay_mul: 1f32,
            delay_max: 1000,
            retries: ::std::usize::MAX,
            };

            let session = session_retrier.spawn(session);
            */
            // this tries to reconnect to consul infinitely
            let loop_session = loop_fn(session, move |session| {
                let log = log.clone();
                let new_session = session.clone();
                let should_connect = {
                    let state = &*CONSENSUS_STATE.lock().unwrap();
                    // connect to consul only in Enabled/Paused state
                    state != &ConsensusState::Disabled
                };

                if should_connect {
                    Either::A(session.into_future().then(move |res| match res {
                        Err(e) => {
                            warn!(log, "error getting consul session"; "error" => format!("{}", e));
                            let new_session = new_session.clone();
<<<<<<< HEAD
                            Box::new(
                                Delay::new(Instant::now() + error_pause)
                                .then(move |_| Ok(Loop::Continue(new_session))),
                                )
                                as Box<dyn Future<Item = Loop<_, _>, Error = _>>
                                //ok(Loop::Continue(new_session))
=======
                            Box::new(Delay::new(Instant::now() + error_pause).then(move |_| Ok(Loop::Continue(new_session))))
                                as Box<dyn Future<Item = Loop<_, _>, Error = _>>
                            //ok(Loop::Continue(new_session))
>>>>>>> 19a7f0a1
                        }
                        Ok(None) => {
                            warn!(log, "timed out getting consul session");
                            Box::new(ok(Loop::Continue(new_session)))
                        }
                        Ok(Some(s)) => Box::new(ok(Loop::Break(s))),
                    }))
                } else {
                    Either::B(Delay::new(Instant::now() + error_pause).then(move |_| Ok(Loop::Continue(new_session))))
                }
            });

            // the returned future will work until renew error
            let renew =
                // make connection, then start to renew
                loop_session
                .and_then(move |sid| {
                    let timer = Interval::new(Instant::now()+renew_time, renew_time);

                    timer.map_err(ConsulError::Timer).for_each(move |_| {
                        let log = renewlog.clone();
                        let should_renew = {
                            let state = &*CONSENSUS_STATE.lock().unwrap();
                            // renew the key only in Enabled/Paused state
                            state != &ConsensusState::Disabled
                        };
                        if should_renew {
                            let renew = ConsulRenew {
                                agent,
                                sid: sid.clone(),
                                ttl: session_ttl,
                            }.into_future()
                            .map_err(move |e| {
                                warn!(log, "session renew error"; "error"=> format!("{}",e));
                                e
                            });

                            let log = renewlog.clone();
                            let acquire = ConsulAcquire {
                                log: log.new(o!("source"=>"consul-acquire")),
                                agent,
                                sid: sid.clone(),
                                key: key.clone(),
                            }.into_future()
                            .map_err(move |e| {
                                warn!(log, "session acquire error"; "error"=>format!("{:?}", e));
                                e
                            });

                            Either::A(renew.join(acquire).map(|_|()))
                        } else {
                            Either::B(ok(()))// as Box<Future<Item=(), Error=ConsulError>>)
                        }
                    })
                });

            // restart the whole loop as soon as ANY future exits with any result
            // (is is supposed to exit only with error)
            renew.then(move |_| Delay::new(Instant::now() + error_pause).then(move |_| Ok(Loop::Continue(()))))
        });
        Box::new(renew_loop)
    }
}

#[derive(Clone)]
pub struct ConsulSession {
    log: Logger,
    agent: SocketAddr,
    ttl: Duration,
}

impl IntoFuture for ConsulSession {
    type Item = Option<String>;
    type Error = ConsulError;
    type Future = Box<dyn Future<Item = Self::Item, Error = Self::Error>>;

    fn into_future(self) -> Self::Future {
        let Self { log, agent, ttl } = self;
        // create HTTP client for consul agent leader
        let client = hyper::Client::<hyper::client::HttpConnector, _>::new();
        let mut session_req = hyper::Request::default();
        *session_req.method_mut() = Method::PUT;
        *session_req.uri_mut() = format!("http://{}/v1/session/create", agent).parse().expect("bad session create url");

        let ttl_ns = ttl.as_secs() * 1_000_000_000u64 + ttl.subsec_nanos() as u64;
        let b = format!("{{\"TTL\": \"{}ns\", \"LockDelay\": \"{}ns\"}}", ttl_ns, ttl_ns);
        let bodylen = b.len() as u64;
        *session_req.body_mut() = hyper::Body::from(b);
        // Override sending request as multipart
        session_req
            .headers_mut()
            .insert(CONTENT_LENGTH, HeaderValue::from_str(&format!("{}", bodylen)).unwrap());
        session_req
            .headers_mut()
            .insert(CONTENT_TYPE, HeaderValue::from_str(WWW_FORM_URLENCODED.as_str()).unwrap());

        let c_session = client.request(session_req).map_err(ConsulError::Http).and_then(move |resp| {
            let status = resp.status();
            if status == StatusCode::OK {
                let body = resp.into_body().concat2().map_err(ConsulError::Http).and_then(move |body| {
                    let resp: ConsulSessionResponse =
                                //try!(from_slice(&body).map_err(|e| ConsulError::Parsing(e)));
<<<<<<< HEAD
                                from_slice(&body).map_err(|e| ConsulError::Parsing(e))?;
                            debug!(log, "new session"; "id"=>format!("{}", resp.id));
                            Ok(Some(resp.id))
                        });
                    Box::new(body) as Box<dyn Future<Item = Option<String>, Error = ConsulError>>
                } else {
                    let body = resp.into_body().concat2().map_err(|e| ConsulError::Http(e));
                    // TODO make this into option
                    let sleep = Delay::new(Instant::now() + Duration::from_millis(1000))
                        .map_err(|e| ConsulError::Timer(e));
                    let future = sleep.join(body).then(move |res| match res {
                        Ok((_, body)) => Err::<Option<String>, _>(ConsulError::HttpStatus(
                                status,
                                format!("{:?}", String::from_utf8(body.to_vec())),
                                )),
                        Err(e) => Err(e),
                    });
                    Box::new(future)
                }
            });
=======
                                from_slice(&body).map_err(ConsulError::Parsing)?;
                    debug!(log, "new session"; "id"=>resp.id.to_string());
                    Ok(Some(resp.id))
                });
                Box::new(body) as Box<dyn Future<Item = Option<String>, Error = ConsulError>>
            } else {
                let body = resp.into_body().concat2().map_err(ConsulError::Http);
                // TODO make this into option
                let sleep = Delay::new(Instant::now() + Duration::from_millis(1000)).map_err(ConsulError::Timer);
                let future = sleep.join(body).then(move |res| match res {
                    Ok((_, body)) => Err::<Option<String>, _>(ConsulError::HttpStatus(status, format!("{:?}", String::from_utf8(body.to_vec())))),
                    Err(e) => Err(e),
                });
                Box::new(future)
            }
        });
>>>>>>> 19a7f0a1
        let timeout = Delay::new(Instant::now() + ttl);
        let future = timeout
            .map_err(ConsulError::Timer)
            .map(|_| None)
            .select(c_session)
            .map(|res| res.0)
            .map_err(|e| e.0);
        Box::new(future)
    }
}

pub struct ConsulRenew {
    agent: SocketAddr,
    sid: String,
    ttl: Duration,
}

impl IntoFuture for ConsulRenew {
    type Item = ();
    type Error = ConsulError;
    type Future = Box<dyn Future<Item = Self::Item, Error = Self::Error>>;

    fn into_future(self) -> Self::Future {
        let Self { agent, sid, ttl } = self;
        let mut renew_req = hyper::Request::default();
        *renew_req.method_mut() = Method::PUT;
        *renew_req.uri_mut() = format!("http://{}/v1/session/renew/{}", agent, sid.clone())
            .parse()
            .expect("creating session renew url");

        let ttl_ns = ttl.as_secs() * 1_000_000_000u64 + ttl.subsec_nanos() as u64;
        let b = format!("{{\"TTL\": \"{}ns\"}}", ttl_ns);
        let bodylen = b.len() as u64;

        *renew_req.body_mut() = hyper::Body::from(b);
        // Override sending request as multipart
        renew_req
            .headers_mut()
            .insert(CONTENT_LENGTH, HeaderValue::from_str(&format!("{}", bodylen)).unwrap());
        renew_req
            .headers_mut()
            .insert(CONTENT_TYPE, HeaderValue::from_str(WWW_FORM_URLENCODED.as_str()).unwrap());

        let renew_client = hyper::Client::new();
        let future = renew_client.request(renew_req).then(move |res| match res {
            Err(e) => Box::new(err(ConsulError::Http(e))),
            Ok(resp) => {
                if resp.status() != StatusCode::OK {
<<<<<<< HEAD
                    let status = resp.status().clone();
                    let body = resp
                        .into_body()
                        .concat2()
                        .map_err(|e| ConsulError::Http(e))
                        .and_then(move |body| {
                            let msg = format!(
                                "renew error: {:?} {:?}",
                                status,
                                String::from_utf8(body.to_vec())
                            );
                            Err(ConsulError::Renew(msg))
                        });
=======
                    let status = resp.status();
                    let body = resp.into_body().concat2().map_err(ConsulError::Http).and_then(move |body| {
                        let msg = format!("renew error: {:?} {:?}", status, String::from_utf8(body.to_vec()));
                        Err(ConsulError::Renew(msg))
                    });
>>>>>>> 19a7f0a1
                    Box::new(body) as Box<dyn Future<Item = (), Error = ConsulError>>
                } else {
                    Box::new(ok(()))
                }
            }
        });
        Box::new(future)
    }
}

pub struct ConsulAcquire {
    log: Logger,
    agent: SocketAddr,
    sid: String,
    key: String,
}

impl IntoFuture for ConsulAcquire {
    type Item = ();
    type Error = ConsulError;
    type Future = Box<dyn Future<Item = Self::Item, Error = Self::Error>>;

    fn into_future(self) -> Self::Future {
        let Self { log, agent, sid, key } = self;

        let mut req = hyper::Request::default();
        *req.method_mut() = Method::PUT;
        *req.uri_mut() = format!("http://{}/v1/kv/{}/?acquire={}", agent, key, sid).parse().expect("bad key acquire url");
        //.body(hyper::Body::empty())
        //.expect("building acquire request");

        let client = hyper::Client::new();
        let acquire = client.request(req).map_err(ConsulError::Http).and_then(move |resp| {
            resp.into_body().concat2().map_err(ConsulError::Http).and_then(move |body| {
                let acquired: bool =
                            //try!(from_slice(&body).map_err(|e| ConsulError::Parsing(e)));
                            from_slice(&body).map_err(ConsulError::Parsing)?;

                switch_leader(acquired, &log);
                // let should_set = {
                //let state = &*CONSENSUS_STATE.lock().unwrap();
                //// only set leader when consensus is enabled
                //state == &ConsensusState::Enabled
                //};
                //if should_set {
                //let is_leader = IS_LEADER.load(Ordering::SeqCst);
                //if is_leader != acquired {
                //warn!(log, "leader state change: {} -> {}", is_leader, acquired);
                //}
                //IS_LEADER.store(acquired, Ordering::SeqCst);
                //}
                Ok(())
            })
        });
        Box::new(acquire)
    }
}<|MERGE_RESOLUTION|>--- conflicted
+++ resolved
@@ -137,18 +137,9 @@
                         Err(e) => {
                             warn!(log, "error getting consul session"; "error" => format!("{}", e));
                             let new_session = new_session.clone();
-<<<<<<< HEAD
-                            Box::new(
-                                Delay::new(Instant::now() + error_pause)
-                                .then(move |_| Ok(Loop::Continue(new_session))),
-                                )
-                                as Box<dyn Future<Item = Loop<_, _>, Error = _>>
-                                //ok(Loop::Continue(new_session))
-=======
                             Box::new(Delay::new(Instant::now() + error_pause).then(move |_| Ok(Loop::Continue(new_session))))
                                 as Box<dyn Future<Item = Loop<_, _>, Error = _>>
                             //ok(Loop::Continue(new_session))
->>>>>>> 19a7f0a1
                         }
                         Ok(None) => {
                             warn!(log, "timed out getting consul session");
@@ -251,28 +242,6 @@
                 let body = resp.into_body().concat2().map_err(ConsulError::Http).and_then(move |body| {
                     let resp: ConsulSessionResponse =
                                 //try!(from_slice(&body).map_err(|e| ConsulError::Parsing(e)));
-<<<<<<< HEAD
-                                from_slice(&body).map_err(|e| ConsulError::Parsing(e))?;
-                            debug!(log, "new session"; "id"=>format!("{}", resp.id));
-                            Ok(Some(resp.id))
-                        });
-                    Box::new(body) as Box<dyn Future<Item = Option<String>, Error = ConsulError>>
-                } else {
-                    let body = resp.into_body().concat2().map_err(|e| ConsulError::Http(e));
-                    // TODO make this into option
-                    let sleep = Delay::new(Instant::now() + Duration::from_millis(1000))
-                        .map_err(|e| ConsulError::Timer(e));
-                    let future = sleep.join(body).then(move |res| match res {
-                        Ok((_, body)) => Err::<Option<String>, _>(ConsulError::HttpStatus(
-                                status,
-                                format!("{:?}", String::from_utf8(body.to_vec())),
-                                )),
-                        Err(e) => Err(e),
-                    });
-                    Box::new(future)
-                }
-            });
-=======
                                 from_slice(&body).map_err(ConsulError::Parsing)?;
                     debug!(log, "new session"; "id"=>resp.id.to_string());
                     Ok(Some(resp.id))
@@ -289,7 +258,6 @@
                 Box::new(future)
             }
         });
->>>>>>> 19a7f0a1
         let timeout = Delay::new(Instant::now() + ttl);
         let future = timeout
             .map_err(ConsulError::Timer)
@@ -338,27 +306,11 @@
             Err(e) => Box::new(err(ConsulError::Http(e))),
             Ok(resp) => {
                 if resp.status() != StatusCode::OK {
-<<<<<<< HEAD
-                    let status = resp.status().clone();
-                    let body = resp
-                        .into_body()
-                        .concat2()
-                        .map_err(|e| ConsulError::Http(e))
-                        .and_then(move |body| {
-                            let msg = format!(
-                                "renew error: {:?} {:?}",
-                                status,
-                                String::from_utf8(body.to_vec())
-                            );
-                            Err(ConsulError::Renew(msg))
-                        });
-=======
                     let status = resp.status();
                     let body = resp.into_body().concat2().map_err(ConsulError::Http).and_then(move |body| {
                         let msg = format!("renew error: {:?} {:?}", status, String::from_utf8(body.to_vec()));
                         Err(ConsulError::Renew(msg))
                     });
->>>>>>> 19a7f0a1
                     Box::new(body) as Box<dyn Future<Item = (), Error = ConsulError>>
                 } else {
                     Box::new(ok(()))
