--- conflicted
+++ resolved
@@ -14,11 +14,7 @@
 use bioyino_metric::parser::{MetricParser, MetricParsingError, ParseErrorHandler};
 use bioyino_metric::{name::MetricName, Metric};
 
-<<<<<<< HEAD
-use crate::aggregate::{AggregateOptions, AggregationMode};
-=======
 use crate::aggregate::{aggregate_task, AggregationData};
->>>>>>> 19a7f0a1
 use crate::config::System;
 
 use crate::{Cache, Float, AGG_ERRORS, DROPS, INGRESS_METRICS, PARSE_ERRORS, PEER_ERRORS};
@@ -182,67 +178,6 @@
     }
 }
 
-<<<<<<< HEAD
-pub fn aggregate_task(data: AggregateData) {
-    let AggregateData { mut buf, name, metric, options, response } = data;
-    let upd = if let Some(options) = options.update_counter {
-        if metric.update_counter > options.threshold {
-            // + 2 is for dots
-            let cut_len = options.prefix.len() + name.len() + options.suffix.len() + 2;
-            buf.reserve(cut_len);
-            if options.prefix.len() > 0 {
-                buf.put_slice(&options.prefix);
-                buf.put_slice(b".");
-            }
-
-            buf.put_slice(&name);
-            if options.suffix.len() > 0 {
-                buf.put_slice(b".");
-                buf.put_slice(&options.suffix);
-            }
-
-            let counter = buf.take().freeze();
-            Some((counter, metric.update_counter.into()))
-        } else {
-            None
-        }
-    } else {
-        None
-    };
-
-    let mode = options.aggregation_mode;
-    metric
-        .into_iter()
-        .map(move |(suffix, value)| {
-            buf.extend_from_slice(&name);
-            buf.extend_from_slice(suffix.as_bytes());
-            let name = buf.take().freeze();
-            (name, value)
-        })
-        .chain(upd)
-        .map(|data| {
-            let respond = response
-                .clone()
-                .send(data)
-                .map_err(|_| {
-                    AGG_ERRORS.fetch_add(1, Ordering::Relaxed);
-                })
-                .map(|_| ());
-
-            match mode {
-                AggregationMode::Separate => {
-                    // In the separate mode there is no tokio runtime, so we just run future
-                    // synchronously
-                    respond.wait().unwrap()
-                }
-                _ => spawn(respond),
-            }
-        })
-        .last();
-}
-
-=======
->>>>>>> 19a7f0a1
 struct TaskParseErrorHandler(Option<Logger>);
 
 impl ParseErrorHandler for TaskParseErrorHandler {
@@ -262,11 +197,7 @@
 #[cfg(test)]
 mod tests {
     use super::*;
-<<<<<<< HEAD
-    use bioyino_metric::MetricType;
-=======
     use bioyino_metric::{name::TagFormat, MetricType};
->>>>>>> 19a7f0a1
 
     use crate::util::{new_test_graphite_name as new_name, prepare_log};
 
